/*     / \____  _    _  ____   ______  / \ ____  __    _ _____
 *    /  /    \/ \  / \/    \ /  /\__\/  //    \/  \  / /  _  \   Javaslang
 *  _/  /  /\  \  \/  /  /\  \\__\\  \  //  /\  \ /\\/  \__/  /   Copyright 2014-now Daniel Dietrich
 * /___/\_/  \_/\____/\_/  \_/\__\/__/___\_/  \_//  \__/_____/    Licensed under the Apache License, Version 2.0
 */
package javaslang.control;

import javaslang.*;
import javaslang.algebra.Applicative;
import javaslang.algebra.BiFunctor;
import javaslang.algebra.Kind2;
import javaslang.collection.List;

import java.util.NoSuchElementException;
import java.util.Objects;
import java.util.function.Consumer;
import java.util.function.Function;

/**
 * An implementation similar to scalaz's <a href="http://eed3si9n.com/learning-scalaz/Validation.html">Validation</a> control.
 *
 * <p>
 * The Validation type is different from a Monad type, it is an applicative
 * functor. Whereas a Monad will short circuit after the first error, the
 * applicative functor will continue on, accumulating ALL errors. This is
 * especially helpful in cases such as validation, where you want to know
 * all the validation errors that have occurred, not just the first one.
 * </p>
 *
 * <pre>
 * <code>
 * <b>Validation construction:</b>
 *
 * <i>Valid:</i>
 * Validation&lt;String,Integer&gt; valid = Validation.valid(5);
 *
 * <i>Invalid:</i>
 * Validation&lt;List&lt;String&gt;,Integer&gt; invalid = Validation.invalid(List.of("error1","error2"));
 *
 * <b>Validation combination:</b>
 *
 * Validation&lt;String,String&gt; valid1 = Validation.valid("John");
 * Validation&lt;String,Integer&gt; valid2 = Validation.valid(5);
 * Validation&lt;String,Option&lt;String&gt;&gt; valid3 = Validation.valid(Option.of("123 Fake St."));
 * Function3&lt;String,Integer,Option&lt;String&gt;,Person&gt; f = ...;
 *
 * Validation&lt;List&lt;String&gt;,String&gt; result = valid1.combine(valid2).ap((name,age) -&gt; "Name: "+name+" Age: "+age);
 * Validation&lt;List&lt;String&gt;,Person&gt; result2 = valid1.combine(valid2).combine(valid3).ap(f);
 * </code>
 * </pre>
 *
 * @param <E> value type in the case of invalid
 * @param <T> value type in the case of valid
 * @author Eric Nelson
 * @see <a href="https://github.com/scalaz/scalaz/blob/series/7.3.x/core/src/main/scala/scalaz/Validation.scala">Validation</a>
 * @since 2.0.0
 */
public interface Validation<E, T> extends Applicative<Validation<?, ?>, E, T>, BiFunctor<E, T> {

    /**
     * Creates a {@link Valid} that contains the given {@code value}.
     *
     * @param <E>   type of the error
     * @param <T>   type of the given {@code value}
     * @param value A value
     * @return {@code Valid(value)}
     * @throws NullPointerException if value is null
     */
    static <E, T> Validation<E, T> valid(T value) {
        Objects.requireNonNull(value, "value is null");
        return new Valid<>(value);
    }

    /**
<<<<<<< HEAD
     * Creates a {@link Valid} that contains the result of the given {@code supplier}.
     *
     * @param <E>      type of the error
     * @param <T>      type of the result of the given {@code supplier}
     * @param supplier A supplier for the value
     * @return {@code Valid(value)}
     * @throws NullPointerException if supplier is null
     */
    static <E, T> Validation<E, T> valid(Supplier<? extends T> supplier) {
        Objects.requireNonNull(supplier, "supplier is null");
        return new Valid<>(supplier.get());
    }

    /**
=======
>>>>>>> 1c17ea70
     * Creates an {@link Invalid} that contains the given {@code error}.
     *
     * @param <E>   type of the given {@code error}
     * @param <T>   type of the value
     * @param error An error
     * @return {@code Invalid(error)}
     * @throws NullPointerException if error is null
     */
    static <E, T> Validation<E, T> invalid(E error) {
        Objects.requireNonNull(error, "error is null");
        return new Invalid<>(error);
    }

    /**
<<<<<<< HEAD
     * Creates an {@link Invalid} that contains the result of the given {@code supplier}.
     *
     * @param <E>      type of the result of the given {@code supplier}
     * @param <T>      type of the value
     * @param supplier A supplier for the error
     * @return {@code Invalid(error)}
     * @throws NullPointerException if supplier is null
     */
    static <E, T> Validation<E, T> invalid(Supplier<? extends E> supplier) {
        Objects.requireNonNull(supplier, "supplier is null");
        return new Invalid<>(supplier.get());
    }

    /**
=======
>>>>>>> 1c17ea70
     * Combines two {@code Validation}s into a {@link Builder}.
     *
     * @param <E>         type of error
     * @param <T1>        type of first valid value
     * @param <T2>        type of second valid value
     * @param validation1 first validation
     * @param validation2 second validation
     * @return an instance of Builder&lt;E,T1,T2&gt;
     * @throws NullPointerException if validation1 or validation2 is null
     */
    static <E, T1, T2> Builder<E, T1, T2> combine(Validation<E, T1> validation1, Validation<E, T2> validation2) {
        Objects.requireNonNull(validation1, "validation1 is null");
        Objects.requireNonNull(validation2, "validation2 is null");
        return new Builder<>(validation1, validation2);
    }

    /**
     * Combines three {@code Validation}s into a {@link Builder3}.
     *
     * @param <E>         type of error
     * @param <T1>        type of first valid value
     * @param <T2>        type of second valid value
     * @param <T3>        type of third valid value
     * @param validation1 first validation
     * @param validation2 second validation
     * @param validation3 third validation
     * @return an instance of Builder3&lt;E,T1,T2,T3&gt;
     * @throws NullPointerException if validation1, validation2 or validation3 is null
     */
    static <E, T1, T2, T3> Builder3<E, T1, T2, T3> combine(Validation<E, T1> validation1, Validation<E, T2> validation2, Validation<E, T3> validation3) {
        Objects.requireNonNull(validation1, "validation1 is null");
        Objects.requireNonNull(validation2, "validation2 is null");
        Objects.requireNonNull(validation3, "validation3 is null");
        return new Builder3<>(validation1, validation2, validation3);
    }

    /**
     * Combines four {@code Validation}s into a {@link Builder4}.
     *
     * @param <E>         type of error
     * @param <T1>        type of first valid value
     * @param <T2>        type of second valid value
     * @param <T3>        type of third valid value
     * @param <T4>        type of fourth valid value
     * @param validation1 first validation
     * @param validation2 second validation
     * @param validation3 third validation
     * @param validation4 fourth validation
     * @return an instance of Builder3&lt;E,T1,T2,T3,T4&gt;
     * @throws NullPointerException if validation1, validation2, validation3 or validation4 is null
     */
    static <E, T1, T2, T3, T4> Builder4<E, T1, T2, T3, T4> combine(Validation<E, T1> validation1, Validation<E, T2> validation2, Validation<E, T3> validation3, Validation<E, T4> validation4) {
        Objects.requireNonNull(validation1, "validation1 is null");
        Objects.requireNonNull(validation2, "validation2 is null");
        Objects.requireNonNull(validation3, "validation3 is null");
        Objects.requireNonNull(validation4, "validation4 is null");
        return new Builder4<>(validation1, validation2, validation3, validation4);
    }

    /**
     * Combines five {@code Validation}s into a {@link Builder5}.
     *
     * @param <E>         type of error
     * @param <T1>        type of first valid value
     * @param <T2>        type of second valid value
     * @param <T3>        type of third valid value
     * @param <T4>        type of fourth valid value
     * @param <T5>        type of fifth valid value
     * @param validation1 first validation
     * @param validation2 second validation
     * @param validation3 third validation
     * @param validation4 fourth validation
     * @param validation5 fifth validation
     * @return an instance of Builder3&lt;E,T1,T2,T3,T4,T5&gt;
     * @throws NullPointerException if validation1, validation2, validation3, validation4 or validation5 is null
     */
    static <E, T1, T2, T3, T4, T5> Builder5<E, T1, T2, T3, T4, T5> combine(Validation<E, T1> validation1, Validation<E, T2> validation2, Validation<E, T3> validation3, Validation<E, T4> validation4, Validation<E, T5> validation5) {
        Objects.requireNonNull(validation1, "validation1 is null");
        Objects.requireNonNull(validation2, "validation2 is null");
        Objects.requireNonNull(validation3, "validation3 is null");
        Objects.requireNonNull(validation4, "validation4 is null");
        Objects.requireNonNull(validation5, "validation5 is null");
        return new Builder5<>(validation1, validation2, validation3, validation4, validation5);
    }

    /**
     * Combines six {@code Validation}s into a {@link Builder6}.
     *
     * @param <E>         type of error
     * @param <T1>        type of first valid value
     * @param <T2>        type of second valid value
     * @param <T3>        type of third valid value
     * @param <T4>        type of fourth valid value
     * @param <T5>        type of fifth valid value
     * @param <T6>        type of sixth valid value
     * @param validation1 first validation
     * @param validation2 second validation
     * @param validation3 third validation
     * @param validation4 fourth validation
     * @param validation5 fifth validation
     * @param validation6 sixth validation
     * @return an instance of Builder3&lt;E,T1,T2,T3,T4,T5,T6&gt;
     * @throws NullPointerException if validation1, validation2, validation3, validation4, validation5 or validation6 is null
     */
    static <E, T1, T2, T3, T4, T5, T6> Builder6<E, T1, T2, T3, T4, T5, T6> combine(Validation<E, T1> validation1, Validation<E, T2> validation2, Validation<E, T3> validation3, Validation<E, T4> validation4, Validation<E, T5> validation5, Validation<E, T6> validation6) {
        Objects.requireNonNull(validation1, "validation1 is null");
        Objects.requireNonNull(validation2, "validation2 is null");
        Objects.requireNonNull(validation3, "validation3 is null");
        Objects.requireNonNull(validation4, "validation4 is null");
        Objects.requireNonNull(validation5, "validation5 is null");
        Objects.requireNonNull(validation6, "validation6 is null");
        return new Builder6<>(validation1, validation2, validation3, validation4, validation5, validation6);
    }

    /**
     * Combines seven {@code Validation}s into a {@link Builder7}.
     *
     * @param <E>         type of error
     * @param <T1>        type of first valid value
     * @param <T2>        type of second valid value
     * @param <T3>        type of third valid value
     * @param <T4>        type of fourth valid value
     * @param <T5>        type of fifth valid value
     * @param <T6>        type of sixth valid value
     * @param <T7>        type of seventh valid value
     * @param validation1 first validation
     * @param validation2 second validation
     * @param validation3 third validation
     * @param validation4 fourth validation
     * @param validation5 fifth validation
     * @param validation6 sixth validation
     * @param validation7 seventh validation
     * @return an instance of Builder3&lt;E,T1,T2,T3,T4,T5,T6,T7&gt;
     * @throws NullPointerException if validation1, validation2, validation3, validation4, validation5, validation6 or validation7 is null
     */
    static <E, T1, T2, T3, T4, T5, T6, T7> Builder7<E, T1, T2, T3, T4, T5, T6, T7> combine(Validation<E, T1> validation1, Validation<E, T2> validation2, Validation<E, T3> validation3, Validation<E, T4> validation4, Validation<E, T5> validation5, Validation<E, T6> validation6, Validation<E, T7> validation7) {
        Objects.requireNonNull(validation1, "validation1 is null");
        Objects.requireNonNull(validation2, "validation2 is null");
        Objects.requireNonNull(validation3, "validation3 is null");
        Objects.requireNonNull(validation4, "validation4 is null");
        Objects.requireNonNull(validation5, "validation5 is null");
        Objects.requireNonNull(validation6, "validation6 is null");
        Objects.requireNonNull(validation7, "validation7 is null");
        return new Builder7<>(validation1, validation2, validation3, validation4, validation5, validation6, validation7);
    }

    /**
     * Combines eight {@code Validation}s into a {@link Builder8}.
     *
     * @param <E>         type of error
     * @param <T1>        type of first valid value
     * @param <T2>        type of second valid value
     * @param <T3>        type of third valid value
     * @param <T4>        type of fourth valid value
     * @param <T5>        type of fifth valid value
     * @param <T6>        type of sixth valid value
     * @param <T7>        type of seventh valid value
     * @param <T8>        type of eighth valid value
     * @param validation1 first validation
     * @param validation2 second validation
     * @param validation3 third validation
     * @param validation4 fourth validation
     * @param validation5 fifth validation
     * @param validation6 sixth validation
     * @param validation7 seventh validation
     * @param validation8 eigth validation
     * @return an instance of Builder3&lt;E,T1,T2,T3,T4,T5,T6,T7,T8&gt;
     * @throws NullPointerException if validation1, validation2, validation3, validation4, validation5, validation6, validation7 or validation8 is null
     */
    static <E, T1, T2, T3, T4, T5, T6, T7, T8> Builder8<E, T1, T2, T3, T4, T5, T6, T7, T8> combine(Validation<E, T1> validation1, Validation<E, T2> validation2, Validation<E, T3> validation3, Validation<E, T4> validation4, Validation<E, T5> validation5, Validation<E, T6> validation6, Validation<E, T7> validation7, Validation<E, T8> validation8) {
        Objects.requireNonNull(validation1, "validation1 is null");
        Objects.requireNonNull(validation2, "validation2 is null");
        Objects.requireNonNull(validation3, "validation3 is null");
        Objects.requireNonNull(validation4, "validation4 is null");
        Objects.requireNonNull(validation5, "validation5 is null");
        Objects.requireNonNull(validation6, "validation6 is null");
        Objects.requireNonNull(validation7, "validation7 is null");
        Objects.requireNonNull(validation8, "validation8 is null");
        return new Builder8<>(validation1, validation2, validation3, validation4, validation5, validation6, validation7, validation8);
    }

    /**
     * Check whether this is of type {@code Valid}
     *
     * @return true if is a Valid, false if is an Invalid
     */
    boolean isValid();

    /**
     * Check whether this is of type {@code Invalid}
     *
     * @return true if is an Invalid, false if is a Valid
     */
    boolean isInvalid();

    /**
     * Gets the value of this Validation if is a Valid or throws if this is an Invalid
     *
     * @return The value of this Validation
     * @throws RuntimeException if this is an Invalid
     */
    T get();

    /**
     * Gets the error of this Validation if is an Invalid or throws if this is a Valid
     *
     * @return The error of this Invalid
     * @throws RuntimeException if this is a Valid
     */
    E getError();

    @Override
    boolean equals(Object o);

    @Override
    int hashCode();

    @Override
    String toString();

    /**
     * Performs the given action for the value contained in {@code Valid}, or do nothing
     * if this is an Invalid.
     *
     * @param action the action to be performed on the contained value
     * @throws NullPointerException if action is null
     */
    default void forEach(Consumer<? super T> action) {
        Objects.requireNonNull(action, "function f is null");
        if (isValid())
            action.accept(get());
    }

    /**
     * Performs the action in fInvalid on error if this is an Invalid, or fValid on value if
     * this is a Valid. Returns an object of type U.
     *
     * <p>
     * <code>
     * For example:<br>
     * Validation&lt;List&lt;String&gt;,String&gt; valid = ...;<br>
     * Integer i = valid.fold(List::length, String::length);
     * </code>
     * </p>
     *
     * @param <U>      the fold result type
     * @param fInvalid the invalid fold operation
     * @param fValid   the valid fold operation
     * @return an instance of type U
     * @throws NullPointerException if fInvalid or fValid is null
     */
    default <U> U fold(Function<? super E, ? extends U> fInvalid, Function<? super T, ? extends U> fValid) {
        Objects.requireNonNull(fInvalid, "function fInvalid null");
        Objects.requireNonNull(fValid, "function fValid null");
        if (isInvalid()) {
            E error = this.getError();
            return fInvalid.apply(error);
        } else {
            T value = this.get();
            return fValid.apply(value);
        }
    }

    /**
     * Flip the valid/invalid values for this Validation. If this is a Valid&lt;E,T&gt;, returns Invalid&lt;T,E&gt;.
     * Or if this is an Invalid&lt;E,T&gt;, return a Valid&lt;T,E&gt;.
     *
     * @return a flipped instance of Validation
     */
    default Validation<T, E> swap() {
        if (isInvalid()) {
            E error = this.getError();
            return Validation.valid(error);
        } else {
            T value = this.get();
            return Validation.invalid(value);
        }
    }

    @Override
    default <U> Validation<E, U> map(Function<? super T, ? extends U> f) {
        Objects.requireNonNull(f, "function f is null");
        if (isInvalid()) {
            return Validation.invalid(this.getError());
        } else {
            T value = this.get();
            return Validation.valid(f.apply(value));
        }
    }

    /**
     * Whereas map only performs a mapping on a valid Validation, and leftMap performs a mapping on an invalid
     * Validation, bimap allows you to provide mapping actions for both, and will give you the result based
     * on what type of Validation this is. Without this, you would have to do something like:
     *
     * validation.map(...).leftMap(...);
     *
     * @param <U>           type of the mapping result if this is an invalid
     * @param <R>           type of the mapping result if this is a valid
     * @param invalidMapper the invalid mapping operation
     * @param validMapper   the valid mapping operation
     * @return an instance of Validation&lt;U,R&gt;
     * @throws NullPointerException if invalidMapper or validMapper is null
     */
    @Override
    default <U, R> Validation<U, R> bimap(Function<? super E, ? extends U> invalidMapper, Function<? super T, ? extends R> validMapper) {
        Objects.requireNonNull(invalidMapper, "function invalidMapper is null");
        Objects.requireNonNull(validMapper, "function validMapper is null");
        if (isInvalid()) {
            E error = this.getError();
            return Validation.invalid(invalidMapper.apply(error));
        } else {
            T value = this.get();
            return Validation.valid(validMapper.apply(value));
        }
    }

    /**
     * Applies a function f to the error of this Validation if this is an Invalid. Otherwise does nothing
     * if this is a Valid.
     *
     * @param <U> type of the error resulting from the mapping
     * @param f   a function that maps the error in this Invalid
     * @return an instance of Validation&lt;U,T&gt;
     * @throws NullPointerException if mapping operation f is null
     */
    default <U> Validation<U, T> leftMap(Function<? super E, ? extends U> f) {
        Objects.requireNonNull(f, "function f is null");
        if (isInvalid()) {
            E error = this.getError();
            return Validation.invalid(f.apply(error));
        } else {
            return Validation.valid(this.get());
        }
    }

    @SuppressWarnings("unchecked")
    @Override
    default <U> Validation<List<E>, U> ap(Kind2<Validation<?, ?>, List<E>, ? extends Function<? super T, ? extends U>> kind) {
        Objects.requireNonNull(kind, "kind is null");
        Validation<List<E>, ? extends Function<? super T, ? extends U>> validation = (Validation<List<E>, ? extends Function<? super T, ? extends U>>) ((Object) kind);

<<<<<<< HEAD
        if (isValid() && validation.isValid()) {
            return valid(() -> {
                Function<? super T, ? extends U> f = validation.get();
                return f.apply(this.get());
            });
        } else if (isValid() && validation.isInvalid()) {
=======
        if(isValid() && validation.isValid()) {
            Function<? super T,? extends U> f = validation.get();
            U u = f.apply(this.get());
            return valid(u);
        } else if(isValid() && validation.isInvalid()) {
>>>>>>> 1c17ea70
            List<E> errors = validation.getError();
            return invalid(errors);
        } else if (isInvalid() && validation.isValid()) {
            E error = this.getError();
            return invalid(List.of(error));
        } else {
            List<E> errors = validation.getError();
            E error = this.getError();
            return invalid(errors.append(error));
        }
    }

    /**
     * Combines two {@code Validation}s to form a {@link Builder}, which can then be used to perform further
     * combines, or apply a function to it in order to transform the {@link Builder} into a {@code Validation}.
     *
     * @param <U>        type of the value contained in validation
     * @param validation the validation object to combine this with
     * @return an instance of Builder
     */
    default <U> Builder<E, T, U> combine(Validation<E, U> validation) {
        return new Builder<>(this, validation);
    }


    /**
     * A valid Validation
     *
     * @param <E> type of the error of this Validation
     * @param <T> type of the value of this Validation
     */
    final class Valid<E, T> implements Validation<E, T> {

        private final T value;

        /**
         * Construct a {@code Valid}
         *
         * @param value The value of this success
         */
        private Valid(T value) {
            this.value = value;
        }

        @Override
        public boolean isValid() {
            return true;
        }

        @Override
        public boolean isInvalid() {
            return false;
        }

        @Override
        public T get() {
            return value;
        }

        @Override
        public E getError() throws RuntimeException {
            throw new NoSuchElementException("error of 'valid' Validation");
        }

        @Override
        public boolean equals(Object obj) {
            return (obj == this) || (obj instanceof Valid && Objects.equals(value, ((Valid<?, ?>) obj).value));
        }

        @Override
        public int hashCode() {
            return Objects.hashCode(value);
        }

        @Override
        public String toString() {
            return "Valid(" + value + ")";
        }

    }

    /**
     * An invalid Validation
     *
     * @param <E> type of the error of this Validation
     * @param <T> type of the value of this Validation
     */
    final class Invalid<E, T> implements Validation<E, T> {

        private final E error;

        /**
         * Construct an {@code Invalid}
         *
         * @param error The value of this error
         */
        private Invalid(E error) {
            this.error = error;
        }

        @Override
        public boolean isValid() {
            return false;
        }

        @Override
        public boolean isInvalid() {
            return true;
        }

        @Override
        public T get() throws RuntimeException {
            throw new NoSuchElementException("get of 'invalid' Validation");
        }

        @Override
        public E getError() {
            return error;
        }

        @Override
        public boolean equals(Object obj) {
            return (obj == this) || (obj instanceof Invalid && Objects.equals(error, ((Invalid<?, ?>) obj).error));
        }

        @Override
        public int hashCode() {
            return Objects.hashCode(error);
        }

        @Override
        public String toString() {
            return "Invalid(" + error + ")";
        }

    }

    final class Builder<E, T1, T2> {

        private Validation<E, T1> v1;
        private Validation<E, T2> v2;

        private Builder(Validation<E, T1> v1, Validation<E, T2> v2) {
            this.v1 = v1;
            this.v2 = v2;
        }

        public <R> Validation<List<E>, R> ap(Function2<T1, T2, R> f) {
            return v2.ap(v1.ap(Validation.valid(f.curried())));
        }

        public <T3> Builder3<E, T1, T2, T3> combine(Validation<E, T3> v3) {
            return new Builder3<>(v1, v2, v3);
        }

    }

    final class Builder3<E, T1, T2, T3> {

        private Validation<E, T1> v1;
        private Validation<E, T2> v2;
        private Validation<E, T3> v3;

        private Builder3(Validation<E, T1> v1, Validation<E, T2> v2, Validation<E, T3> v3) {
            this.v1 = v1;
            this.v2 = v2;
            this.v3 = v3;
        }

        public <R> Validation<List<E>, R> ap(Function3<T1, T2, T3, R> f) {
            return v3.ap(v2.ap(v1.ap(Validation.valid(f.curried()))));
        }

        public <T4> Builder4<E, T1, T2, T3, T4> combine(Validation<E, T4> v4) {
            return new Builder4<>(v1, v2, v3, v4);
        }

    }

    final class Builder4<E, T1, T2, T3, T4> {

        private Validation<E, T1> v1;
        private Validation<E, T2> v2;
        private Validation<E, T3> v3;
        private Validation<E, T4> v4;

        private Builder4(Validation<E, T1> v1, Validation<E, T2> v2, Validation<E, T3> v3, Validation<E, T4> v4) {
            this.v1 = v1;
            this.v2 = v2;
            this.v3 = v3;
            this.v4 = v4;
        }

        public <R> Validation<List<E>, R> ap(Function4<T1, T2, T3, T4, R> f) {
            return v4.ap(v3.ap(v2.ap(v1.ap(Validation.valid(f.curried())))));
        }

        public <T5> Builder5<E, T1, T2, T3, T4, T5> combine(Validation<E, T5> v5) {
            return new Builder5<>(v1, v2, v3, v4, v5);
        }

    }

    final class Builder5<E, T1, T2, T3, T4, T5> {

        private Validation<E, T1> v1;
        private Validation<E, T2> v2;
        private Validation<E, T3> v3;
        private Validation<E, T4> v4;
        private Validation<E, T5> v5;

        private Builder5(Validation<E, T1> v1, Validation<E, T2> v2, Validation<E, T3> v3, Validation<E, T4> v4, Validation<E, T5> v5) {
            this.v1 = v1;
            this.v2 = v2;
            this.v3 = v3;
            this.v4 = v4;
            this.v5 = v5;
        }

        public <R> Validation<List<E>, R> ap(Function5<T1, T2, T3, T4, T5, R> f) {
            return v5.ap(v4.ap(v3.ap(v2.ap(v1.ap(Validation.valid(f.curried()))))));
        }

        public <T6> Builder6<E, T1, T2, T3, T4, T5, T6> combine(Validation<E, T6> v6) {
            return new Builder6<>(v1, v2, v3, v4, v5, v6);
        }

    }

    final class Builder6<E, T1, T2, T3, T4, T5, T6> {

        private Validation<E, T1> v1;
        private Validation<E, T2> v2;
        private Validation<E, T3> v3;
        private Validation<E, T4> v4;
        private Validation<E, T5> v5;
        private Validation<E, T6> v6;

        private Builder6(Validation<E, T1> v1, Validation<E, T2> v2, Validation<E, T3> v3, Validation<E, T4> v4, Validation<E, T5> v5, Validation<E, T6> v6) {
            this.v1 = v1;
            this.v2 = v2;
            this.v3 = v3;
            this.v4 = v4;
            this.v5 = v5;
            this.v6 = v6;
        }

        public <R> Validation<List<E>, R> ap(Function6<T1, T2, T3, T4, T5, T6, R> f) {
            return v6.ap(v5.ap(v4.ap(v3.ap(v2.ap(v1.ap(Validation.valid(f.curried())))))));
        }

        public <T7> Builder7<E, T1, T2, T3, T4, T5, T6, T7> combine(Validation<E, T7> v7) {
            return new Builder7<>(v1, v2, v3, v4, v5, v6, v7);
        }

    }

    final class Builder7<E, T1, T2, T3, T4, T5, T6, T7> {

        private Validation<E, T1> v1;
        private Validation<E, T2> v2;
        private Validation<E, T3> v3;
        private Validation<E, T4> v4;
        private Validation<E, T5> v5;
        private Validation<E, T6> v6;
        private Validation<E, T7> v7;

        private Builder7(Validation<E, T1> v1, Validation<E, T2> v2, Validation<E, T3> v3, Validation<E, T4> v4, Validation<E, T5> v5, Validation<E, T6> v6, Validation<E, T7> v7) {
            this.v1 = v1;
            this.v2 = v2;
            this.v3 = v3;
            this.v4 = v4;
            this.v5 = v5;
            this.v6 = v6;
            this.v7 = v7;
        }

        public <R> Validation<List<E>, R> ap(Function7<T1, T2, T3, T4, T5, T6, T7, R> f) {
            return v7.ap(v6.ap(v5.ap(v4.ap(v3.ap(v2.ap(v1.ap(Validation.valid(f.curried()))))))));
        }

        public <T8> Builder8<E, T1, T2, T3, T4, T5, T6, T7, T8> combine(Validation<E, T8> v8) {
            return new Builder8<>(v1, v2, v3, v4, v5, v6, v7, v8);
        }

    }

    final class Builder8<E, T1, T2, T3, T4, T5, T6, T7, T8> {

        private Validation<E, T1> v1;
        private Validation<E, T2> v2;
        private Validation<E, T3> v3;
        private Validation<E, T4> v4;
        private Validation<E, T5> v5;
        private Validation<E, T6> v6;
        private Validation<E, T7> v7;
        private Validation<E, T8> v8;

        private Builder8(Validation<E, T1> v1, Validation<E, T2> v2, Validation<E, T3> v3, Validation<E, T4> v4, Validation<E, T5> v5, Validation<E, T6> v6, Validation<E, T7> v7, Validation<E, T8> v8) {
            this.v1 = v1;
            this.v2 = v2;
            this.v3 = v3;
            this.v4 = v4;
            this.v5 = v5;
            this.v6 = v6;
            this.v7 = v7;
            this.v8 = v8;
        }

        public <R> Validation<List<E>, R> ap(Function8<T1, T2, T3, T4, T5, T6, T7, T8, R> f) {
            return v8.ap(v7.ap(v6.ap(v5.ap(v4.ap(v3.ap(v2.ap(v1.ap(Validation.valid(f.curried())))))))));
        }
    }
}<|MERGE_RESOLUTION|>--- conflicted
+++ resolved
@@ -72,23 +72,6 @@
     }
 
     /**
-<<<<<<< HEAD
-     * Creates a {@link Valid} that contains the result of the given {@code supplier}.
-     *
-     * @param <E>      type of the error
-     * @param <T>      type of the result of the given {@code supplier}
-     * @param supplier A supplier for the value
-     * @return {@code Valid(value)}
-     * @throws NullPointerException if supplier is null
-     */
-    static <E, T> Validation<E, T> valid(Supplier<? extends T> supplier) {
-        Objects.requireNonNull(supplier, "supplier is null");
-        return new Valid<>(supplier.get());
-    }
-
-    /**
-=======
->>>>>>> 1c17ea70
      * Creates an {@link Invalid} that contains the given {@code error}.
      *
      * @param <E>   type of the given {@code error}
@@ -103,23 +86,6 @@
     }
 
     /**
-<<<<<<< HEAD
-     * Creates an {@link Invalid} that contains the result of the given {@code supplier}.
-     *
-     * @param <E>      type of the result of the given {@code supplier}
-     * @param <T>      type of the value
-     * @param supplier A supplier for the error
-     * @return {@code Invalid(error)}
-     * @throws NullPointerException if supplier is null
-     */
-    static <E, T> Validation<E, T> invalid(Supplier<? extends E> supplier) {
-        Objects.requireNonNull(supplier, "supplier is null");
-        return new Invalid<>(supplier.get());
-    }
-
-    /**
-=======
->>>>>>> 1c17ea70
      * Combines two {@code Validation}s into a {@link Builder}.
      *
      * @param <E>         type of error
@@ -460,22 +426,13 @@
     @Override
     default <U> Validation<List<E>, U> ap(Kind2<Validation<?, ?>, List<E>, ? extends Function<? super T, ? extends U>> kind) {
         Objects.requireNonNull(kind, "kind is null");
-        Validation<List<E>, ? extends Function<? super T, ? extends U>> validation = (Validation<List<E>, ? extends Function<? super T, ? extends U>>) ((Object) kind);
-
-<<<<<<< HEAD
+        Validation<List<E>, Function<T, U>> validation = (Validation<List<E>, Function<T, U>>) (Object) kind;
+
         if (isValid() && validation.isValid()) {
-            return valid(() -> {
-                Function<? super T, ? extends U> f = validation.get();
-                return f.apply(this.get());
-            });
-        } else if (isValid() && validation.isInvalid()) {
-=======
-        if(isValid() && validation.isValid()) {
-            Function<? super T,? extends U> f = validation.get();
+            Function<? super T, ? extends U> f = validation.get();
             U u = f.apply(this.get());
             return valid(u);
-        } else if(isValid() && validation.isInvalid()) {
->>>>>>> 1c17ea70
+        } else if (isValid() && validation.isInvalid()) {
             List<E> errors = validation.getError();
             return invalid(errors);
         } else if (isInvalid() && validation.isValid()) {
@@ -500,7 +457,6 @@
         return new Builder<>(this, validation);
     }
 
-
     /**
      * A valid Validation
      *
